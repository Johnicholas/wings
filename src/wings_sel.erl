%%
%%  wings_sel.erl --
%%
%%     This module implements selection utilities.
%%
%%  Copyright (c) 2001-2009 Bjorn Gustavsson
%%
%%  See the file "license.terms" for information on usage and redistribution
%%  of this file, and for a DISCLAIMER OF ALL WARRANTIES.
%%
%%     $Id$
%%

-module(wings_sel).

-export([clear/1,reset/1,set/2,set/3,
	 conditional_reset/1,
	 map/2,fold/3,mapfold/3,
	 make/3,valid_sel/1,valid_sel/3,
	 center/1,bbox_center/1,bounding_box/1,bounding_boxes/1,
	 face_regions/2,strict_face_regions/2,edge_regions/2,
	 select_object/2,deselect_object/2,
	 get_all_items/2,get_all_items/3,
	 inverse_items/3]).

-include("wings.hrl").
-import(lists, [foldl/3,reverse/1,reverse/2,sort/1,keydelete/3,keymember/3]).

clear(St) ->
    St#st{sel=[],sh=false}.

reset(#st{selmode=Mode}=St) ->
    case wings_pref:get_value(smart_highlighting) of
	false -> St#st{sel=[],sh=false};
	true when Mode =:= body -> St#st{selmode=face,sel=[],sh=true};
	true -> St#st{sel=[],sh=true}
    end.

<<<<<<< HEAD
conditional_reset(#st{sel=[]}=St) ->
    reset(St);
conditional_reset(St) ->
    St#st{sel=[],sh=false}.

=======
set([], St) ->
    clear(St);
>>>>>>> c9a3ebbd
set(Sel, St) ->
    St#st{sel=sort(Sel),sh=false}.

set(Mode, [], St) ->
    clear(St#st{selmode=Mode});
set(Mode, Sel, St) ->
    St#st{selmode=Mode,sel=sort(Sel),sh=false}.

%%%
%%% Map over the selection, modifying the selected objects.
%%%

map(F, #st{shapes=Shs0,sel=Sel}=St) ->
    Shs1 = gb_trees:to_list(Shs0),
    Shs = map_1(F, Sel, Shs1, St, []),
    St#st{shapes=Shs}.

map_1(F, [{Id,Items}|Sel], [{Id,We0}|Shs], St, Acc) ->
    ?ASSERT(We0#we.id =:= Id),
    #we{es=Etab} = We = F(Items, We0),
    case wings_util:array_is_empty(Etab) of
	true -> map_1(F, Sel, Shs, St, Acc);
	false -> map_1(F, Sel, Shs, St, [{Id,We}|Acc])
    end;
map_1(F, [_|_]=Sel, [Pair|Shs], St, Acc) ->
    map_1(F, Sel, Shs, St, [Pair|Acc]);
map_1(_F, [], Shs, _St, Acc) ->
    gb_trees:from_orddict(reverse(Acc, Shs)).

%%%
%%% Fold over the selection.
%%%

fold(F, Acc, #st{sel=Sel,shapes=Shapes}) ->
    fold_1(F, Acc, Shapes, Sel).

fold_1(F, Acc0, Shapes, [{Id,Items}|T]) ->
    We = gb_trees:get(Id, Shapes),
    ?ASSERT(We#we.id =:= Id),
    fold_1(F, F(Items, We, Acc0), Shapes, T);
fold_1(_F, Acc, _Shapes, []) -> Acc.

%%%
%%% Map and fold over the selection.
%%%

mapfold(F, Acc0, #st{shapes=Shs0,sel=Sel}=St) ->
    Shs1 = gb_trees:to_list(Shs0),
    {Shs,Acc} = mapfold_1(F, Acc0, Sel, Shs1, St, []),
    {St#st{shapes=Shs},Acc}.

mapfold_1(F, Acc0, [{Id,Items}|Sel], [{Id,We0}|Shs], St, ShsAcc) ->
    ?ASSERT(We0#we.id =:= Id),
    {#we{es=Etab}=We,Acc} = F(Items, We0, Acc0),
    case wings_util:array_is_empty(Etab) of
	true -> mapfold_1(F, Acc0, Sel, Shs, St, ShsAcc);
	false -> mapfold_1(F, Acc, Sel, Shs, St, [{Id,We}|ShsAcc])
    end;
mapfold_1(F, Acc, [_|_]=Sel, [Pair|Shs], St, ShsAcc) ->
    mapfold_1(F, Acc, Sel, Shs, St, [Pair|ShsAcc]);
mapfold_1(_F, Acc, [], Shs, _St, ShsAcc) ->
    {gb_trees:from_orddict(reverse(ShsAcc, Shs)),Acc}.

%% make(Filter, Mode, St) -> [{Id,ItemGbSet}].
%%      Mode = body|face|edge|vertex
%%      Filter(Item, We) -> true|false
%%      Item = face() | edge() | vertex() | 0
%%  Construct a selection by calling Filter(Item, We) for each
%%  item in each object (where Item is either a face number,
%%  edge number, vertex number, or 0 depending on Mode).
%%
%%  Invisible geometry will not be included in the selection.
%%  Filter/2 will never be called for invisible faces, while
%%  invisible edges and vertices will be filtered away after
%%  the call to Filter/2.
%%

-type filter_fun() :: fun((visible_face_num() | edge_num() | vertex_num() | 0,
			   #we{}) -> boolean()).
-spec make(filter_fun(), sel_mode(), #st{}) ->
    #st{sel::[{non_neg_integer(),gb_set()}]}.

make(Filter, Mode, #st{shapes=Shapes}=St) when is_function(Filter, 2) ->
    Sel0 = gb_trees:values(Shapes),
    Sel = make_1(Sel0, Filter, Mode),
    St#st{selmode=Mode,sel=Sel}.

make_1([#we{perm=Perm}|Shs], Filter, Mode) when ?IS_NOT_SELECTABLE(Perm) ->
    make_1(Shs, Filter, Mode);
make_1([We|Shs], Filter, Mode) when ?IS_LIGHT(We) ->
    make_1(Shs, Filter, Mode);
make_1([#we{id=Id}=We|Shs], Filter, body) ->
    case Filter(0, We) of
	false -> make_1(Shs, Filter, body);
	true -> [{Id,gb_sets:singleton(0)}|make_1(Shs, Filter, body)]
    end;
make_1([#we{id=Id,fs=Ftab}=We|Shs], Filter, face=Mode) ->
    Faces = gb_trees:keys(Ftab),
    case [Face || Face <- Faces, Face >= 0, Filter(Face, We)] of
	[] -> make_1(Shs, Filter, Mode);
	Sel -> [{Id,gb_sets:from_ordset(Sel)}|make_1(Shs, Filter, Mode)]
    end;
make_1([#we{id=Id,es=Etab}=We|Shs], Filter, edge=Mode) ->
    Es = wings_util:array_keys(Etab),
    case [E || E <- Es, Filter(E, We)] of
	[] -> make_1(Shs, Filter, Mode);
	Sel0 ->
	    Sel = wings_we:visible_edges(gb_sets:from_ordset(Sel0), We),
	    [{Id,Sel}|make_1(Shs, Filter, Mode)]
    end;
make_1([#we{id=Id,vp=Vtab}=We|Shs], Filter, vertex=Mode) ->
    Vs = wings_util:array_keys(Vtab),
    case [V || V <- Vs, Filter(V, We)] of
	[] -> make_1(Shs, Filter, Mode);
	Sel0 ->
	    Sel = gb_sets:from_ordset(wings_we:visible_vs(Sel0, We)),
	    [{Id,Sel}|make_1(Shs, Filter, Mode)]
    end;
make_1([], _Filter, _Mode) -> [].

%%%
%%% Calculate the center for all selected objects.
%%%

center(#st{selmode=Mode}=St) ->
    Centers = fold(fun(Items, We, A) ->
			   Vs = to_vertices(Mode, Items, We),
			   [wings_vertex:center(Vs, We)|A]
		   end, [], St),
    e3d_vec:average(Centers).

bbox_center(St) ->
    BBox = bounding_box(St),
    e3d_vec:average(BBox).
%%%
%%% Calculate the bounding-box for the selection.
%%%

bounding_box(#st{selmode=Mode}=St) ->
    fold(fun(Items, We, A) ->
		 Vs = to_vertices(Mode, Items, We),
		 wings_vertex:bounding_box(Vs, We, A)
	 end, none, St).

%%%
%%% Calculate the bounding boxes for all selected objects.
%%%

bounding_boxes(#st{selmode=Mode}=St) ->
    reverse(
      fold(
	fun(Items, We, A) ->
		Vs = to_vertices(Mode, Items, We),
		[e3d_vec:average(wings_vertex:bounding_box(Vs, We))|A]
	end, [], St)).


%%%
%%% Divide the face selection into regions where each face shares at least
%%% one edge with another face in the same region. Two faces can share a
%%% vertex without necessarily being in the same region.
%%%

face_regions(Faces, We) when is_list(Faces) ->
    face_regions_1(gb_sets:from_list(Faces), We);
face_regions(Faces, We) ->
    face_regions_1(Faces, We).

face_regions_1(Faces, We) ->
    find_face_regions(Faces, We, fun collect_face_fun/5, []).

find_face_regions(Faces0, We, Coll, Acc) ->
    case gb_sets:is_empty(Faces0) of
	true -> Acc;
	false ->
	    {Face,Faces1} = gb_sets:take_smallest(Faces0),
	    Ws = [Face],
	    {Reg,Faces} = collect_face_region(Ws, We, Coll, [], Faces1),
	    find_face_regions(Faces, We, Coll, [Reg|Acc])
    end.

collect_face_region([_|_]=Ws0, We, Coll, Reg0, Faces0) ->
    Reg = Ws0++Reg0,
    {Ws,Faces} = wings_face:fold_faces(Coll, {[],Faces0}, Ws0, We),
    collect_face_region(Ws, We, Coll, Reg, Faces);
collect_face_region([], _, _, Reg, Faces) ->
    {gb_sets:from_list(Reg),Faces}.

collect_face_fun(Face, _, _, Rec, {Ws,Faces}=A) ->
    Of = case Rec of
	     #edge{lf=Face,rf=Of0} -> Of0;
	     #edge{rf=Face,lf=Of0} -> Of0
	 end,
    case gb_sets:is_member(Of, Faces) of
	true -> {[Of|Ws],gb_sets:delete(Of, Faces)};
	false -> A
    end.

%%%
%%% Divide the face selection into regions where each face shares at least
%%% one vertex with another face in the same region.
%%%

strict_face_regions(Faces, We) when is_list(Faces) ->
    find_strict_face_regions(gb_sets:from_list(Faces), We, []);
strict_face_regions(Faces, We) ->
    find_strict_face_regions(Faces, We, []).

find_strict_face_regions(Faces0, We, Acc) ->
    case gb_sets:is_empty(Faces0) of
	true -> Acc;
	false ->
	    {Face,Faces1} = gb_sets:take_smallest(Faces0),
	    Ws = gb_sets:singleton(Face),
	    {Reg,Faces} = collect_strict_face_region(Ws, We, [], Faces1),
	    find_strict_face_regions(Faces, We, [Reg|Acc])
    end.

collect_strict_face_region(Ws0, We, Reg0, Faces0) ->
    case gb_sets:is_empty(Ws0) of
	true -> {gb_sets:from_list(Reg0),Faces0};
	false ->
	    {Face,Ws1} = gb_sets:take_smallest(Ws0),
	    Reg = [Face|Reg0],
	    {Ws,Faces} = collect_strict_adj_sel(Face, We, Ws1, Faces0),
	    collect_strict_face_region(Ws, We, Reg, Faces)
    end.

collect_strict_adj_sel(Face, We, Ws0, Faces0) ->
    wings_face:fold(
      fun(V, _, _, A0) ->
	      wings_vertex:fold(
		fun(_, Of, _, {W0,F0}=A1) ->
		   case gb_sets:is_member(Of, F0) of
		       true -> {gb_sets:insert(Of, W0),gb_sets:delete(Of, F0)};
		       false -> A1
		   end
		end, A0, V, We)
      end, {Ws0,Faces0}, Face, We).

%%%
%%% Here we want to divide the selection into regions of connected edges.
%%% We use a standard working-set algorithm.
%%%

edge_regions(Edges, We) when is_list(Edges) ->
    find_edge_regions(gb_sets:from_list(Edges), We, []);
edge_regions(Edges, We) ->
    find_edge_regions(Edges, We, []).

find_edge_regions(Edges0, We, Acc) ->
    case gb_sets:is_empty(Edges0) of
	true -> Acc;
	false ->
	    {Edge,Edges1} = gb_sets:take_smallest(Edges0),
	    Ws = gb_sets:singleton(Edge),
	    {Reg,Edges} = find_all_adj_edges(Ws, We, [], Edges1),
	    find_edge_regions(Edges, We, [Reg|Acc])
    end.

find_all_adj_edges(Ws0, #we{es=Etab}=We, Reg0, Edges0) ->
    case gb_sets:is_empty(Ws0) of
	true -> {gb_sets:from_list(Reg0),Edges0};
	false ->
	    {Edge,Ws1} = gb_sets:take_smallest(Ws0),
	    Reg = [Edge|Reg0],
	    #edge{vs=Va,ve=Vb} = array:get(Edge, Etab),
	    Adj0 = add_adjacent_edges(Va, We, []),
	    Adj1 = add_adjacent_edges(Vb, We, Adj0),
	    Adj = gb_sets:from_list(Adj1),
	    AdjSel = gb_sets:intersection(Adj, Edges0),
	    Ws = gb_sets:union(Ws1, AdjSel),
	    Edges = gb_sets:difference(Edges0, AdjSel),
	    find_all_adj_edges(Ws, We, Reg, Edges)
    end.

add_adjacent_edges(V, We, Acc) ->
    wings_vertex:fold(fun(Edge, _, _, A) -> [Edge|A] end, Acc, V, We).
	      
valid_sel(#st{sel=Sel,selmode=Mode}=St) ->
    St#st{sel=valid_sel(Sel, Mode, St)}.
    
valid_sel(Sel0, Mode, #st{shapes=Shapes}) ->
    Sel = foldl(
	    fun({Id,Items0}, A) ->
		    case gb_trees:lookup(Id, Shapes) of
			none -> A;
			{value,#we{perm=Perm}} when ?IS_NOT_SELECTABLE(Perm) ->
			    A;
			{value,We} ->
			    Items = validate_items(Items0, Mode, We),
			    case gb_sets:is_empty(Items) of
				false -> [{Id,Items}|A];
				true -> A
			    end
		    end
	    end, [], Sel0),
    reverse(Sel).

validate_items(Items, body, _We) -> Items;
validate_items(Items, Mode, We) ->
    gb_sets:intersection(Items, get_all_items(Mode, We)).
    
select_object(Id, #st{selmode=Mode,sel=Sel0}=St) ->
    case keymember(Id, 1, Sel0) of
	true -> St;
	false ->
	    Sel = sort([{Id,get_all_items(Mode, Id, St)}|Sel0]),
	    St#st{sel=Sel}
    end.

deselect_object(Id, #st{sel=Sel0}=St) ->
    Sel = keydelete(Id, 1, Sel0),
    St#st{sel=Sel}.

inverse_items(Mode, Elems, We) ->
    gb_sets:difference(get_all_items(Mode, We), Elems).

get_all_items(Mode, Id, #st{shapes=Shapes}) ->
    We = gb_trees:get(Id, Shapes),
    get_all_items(Mode, We).

get_all_items(vertex, We) ->
    gb_sets:from_ordset(wings_we:visible_vs(We));
get_all_items(edge, We) ->
    gb_sets:from_ordset(wings_we:visible_edges(We));
get_all_items(face, We) ->
    gb_sets:from_ordset(wings_we:visible(We));
get_all_items(body, _) ->
    gb_sets:singleton(0).

to_vertices(vertex, Vs, _) -> Vs;
to_vertices(face, Faces, We) ->
    wings_face:to_vertices(Faces, We);
to_vertices(edge, Edges, We) ->
    wings_edge:to_vertices(Edges, We);
to_vertices(body, _, #we{vp=Vtab}) ->
    wings_util:array_keys(Vtab).<|MERGE_RESOLUTION|>--- conflicted
+++ resolved
@@ -36,16 +36,13 @@
 	true -> St#st{sel=[],sh=true}
     end.
 
-<<<<<<< HEAD
 conditional_reset(#st{sel=[]}=St) ->
     reset(St);
 conditional_reset(St) ->
     St#st{sel=[],sh=false}.
 
-=======
 set([], St) ->
     clear(St);
->>>>>>> c9a3ebbd
 set(Sel, St) ->
     St#st{sel=sort(Sel),sh=false}.
 
