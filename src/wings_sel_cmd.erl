--- conflicted
+++ resolved
@@ -1791,14 +1791,6 @@
 select_nth_ring(#st{selmode=edge}=St) ->
     Qs = [{label,?__(1,"Interval")},
 	  {text,2,[{range,{1,1000}}]}],
-<<<<<<< HEAD
     wings_ask:dialog_preview({select,edge_loop,nth_edge_ring}, true,
 	?__(2,"Select Every Nth Edge Ring"), [{hframe,Qs}], St);
-=======
-    wings_ask:dialog(true,
-	?__(2,"Select Every Nth Edge Ring"), [{hframe,Qs}],
-	fun([Res]) ->
-	    {select,{edge_loop,{nth_edge_ring,Res}}}
-	end);
->>>>>>> 98c57842
 select_nth_ring(St) -> {save_state,St}.